--- conflicted
+++ resolved
@@ -136,17 +136,9 @@
                         logger.info(f"⏭️  Skipping (no location): {title[:60]}...")
                         continue
 
-<<<<<<< HEAD
                     # Geographic scope filter: Only ingest Nordic incidents
                     if not is_nordic_incident(title, content_to_analyze, lat, lon):
                         logger.info(f"⏭️  Skipping (non-Nordic): {title[:60]}...")
-=======
-                    # CRITICAL: Skip incidents outside Nordic region
-                    # Nordic bounds: Denmark, Norway, Sweden, Finland, Iceland
-                    # Latitude: 54°N to 72°N, Longitude: 4°E to 32°E
-                    if not (54.0 <= lat <= 72.0 and 4.0 <= lon <= 32.0):
-                        logger.info(f"⏭️  Skipping (non-Nordic location): {title[:60]}... (lat={lat}, lon={lon})")
->>>>>>> 251860e4
                         continue
 
                     # Extract datetime

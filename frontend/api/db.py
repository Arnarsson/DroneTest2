--- conflicted
+++ resolved
@@ -76,17 +76,12 @@
                    i.asset_type, i.status, i.evidence_score, i.country,
                    ST_Y(i.location::geometry) as lat,
                    ST_X(i.location::geometry) as lon,
-<<<<<<< HEAD
                    COALESCE(
                      (SELECT json_agg(json_build_object(
                        'source_url', isrc.source_url,
                        'source_type', COALESCE(isrc.source_title, s.source_name, 'Unknown'),
                        'source_quote', isrc.source_quote
                      ))
-=======
-                   COALESCE((
-                     SELECT json_agg(json_build_object('name', s.name, 'url', isrc.url, 'trust_weight', s.trust_weight))
->>>>>>> 3d765d28
                      FROM public.incident_sources isrc
                      LEFT JOIN public.sources s ON isrc.source_id = s.id
                      WHERE isrc.incident_id = i.id),
